--- conflicted
+++ resolved
@@ -97,14 +97,9 @@
         self.hmat_eps = 1.0e-8
         self.hmat_max_rank = 10000
         self.hmat_max_block_size = 10000
-<<<<<<< HEAD
-        self.assembly_type = "h-matrix"
+        self.assembly_type = "dense"
         self.solid_angle_tolerance = 0.1
         self.quadrature_order = 4
-=======
-        self.assembly_type = "dense"
-        self.solid_angle_tolerance = 0.01
->>>>>>> ac8153ea
         self.concave_hull_alpha = 0.1
 
     def print(self, prefix=""):
